Cabal-Version:    2.0
Name:             HTF
<<<<<<< HEAD
Version:          0.15.0.0
=======
Version:          0.14.0.7
>>>>>>> fca0a21f
License:          LGPL-2.1
License-File:     LICENSE
Copyright:        (c) 2005-2015 Stefan Wehr
Author:           Stefan Wehr <wehr@factisresearch.com>
Maintainer:       Stefan Wehr <wehr@factisresearch.com>
Stability:        Beta
Category:         Testing
Synopsis:         The Haskell Test Framework
Homepage:         https://github.com/skogsbaer/HTF/
Bug-Reports:      https://github.com/skogsbaer/HTF/issues
Description:

    The Haskell Test Framework (/HTF/ for short) lets you define unit
    tests (<http://hunit.sourceforge.net>), QuickCheck properties
    (<http://www.cs.chalmers.se/~rjmh/QuickCheck/>), and black box
    tests in an easy and convenient way. HTF uses a custom
    preprocessor that collects test definitions automatically.
    Furthermore, the preprocessor allows HTF to report failing
    test cases with exact file name and line number information.
    Additionally, HTF tries to produce highly readable output
    for failing tests: for example, it colors and pretty prints expected and
    actual results and provides a diff between the two values.

    .

    The documentation of the "Test.Framework.Tutorial" module
    provides a tutorial for HTF. There is also a slightly out-dated
    blog article (<http://factisresearch.blogspot.de/2011/10/new-version-of-htf-with-diffs-colors.html>)
    demonstrating HTF's coloring, pretty-printing and diff functionality.

Build-Type:       Custom

Extra-Source-Files:
  README.md
  TODO.org
  ChangeLog
  .travis.yml
  stack.yaml
  stack-ghc-8.0.yaml
  stack-ghc-8.2.yaml
  stack-ghc-8.4.yaml
  stack-ghc-8.6.yaml
  stack-ghc-8.8.yaml
  tests/bbt/should_fail/BBTArgs
  tests/bbt/should_fail/*.err
  tests/bbt/should_fail/*.out
  tests/bbt/should_fail/*.x
  tests/bbt/should_pass/*.in
  tests/bbt/should_pass/*.err
  tests/bbt/should_pass/*.out
  tests/bbt/should_pass/*.x
  tests/bbt/Skip/BBTArgs
  tests/bbt/Skip/some_unknown_but_skipped_file.x
  tests/bbt/Verbose/BBTArgs
  tests/bbt/Verbose/not_ok_because_stdout1.out
  tests/bbt/Verbose/not_ok_because_stdout1.x
  tests/Foo/test.h
  tests/Tutorial.hs
  tests/run-bbt.sh
  tests/compile-errors/Foo.h
  tests/compile-errors/run-tests.sh
  tests/compile-errors/Test1.hs
  tests/compile-errors/Test2.hs
  tests/compile-errors/Test3.hs
  tests/compile-errors/Test4.hs
  sample/LICENSE
  sample/Main.hs
  sample/MyPkg/A.hs
  sample/MyPkg/B.hs
  sample/README
  sample/sample-HTF.cabal
  sample/Setup.hs
  sample/TestMain.hs
  sample/bbt-dir/should-fail/BBTArgs
  sample/bbt-dir/should-fail/z.err
  sample/bbt-dir/should-fail/z.num
  sample/bbt-dir/should-pass/x.num
  sample/bbt-dir/should-pass/x.out
  scripts/local-htfpp
  scripts/dist.sh
  scripts/check.sh
  scripts/run-sample
  scripts/prepare

tested-with:
  GHC == 9.2.1
  GHC == 9.0.2
  GHC == 8.10.7
  GHC == 8.8.4
  GHC == 8.6.5
  GHC == 8.4.4
  GHC == 8.2.2

Source-Repository head
  Type:           git
  Location:       http://github.com/skogsbaer/HTF.git

Custom-Setup
  Setup-Depends:   base >= 4.10 && < 5,
                   process,
                   Cabal

Executable htfpp
  Main-Is:          HTFPP.hs
  Build-Depends:    HUnit,
                    array,
                    base >= 4.10 && < 5,
                    cpphs >= 1.19,
                    directory >= 1.0,
                    mtl >= 1.1,
                    old-time >= 1.0,
                    random >= 1.0,
                    text >= 0.11,
                    HTF
  Build-tool-depends: cpphs:cpphs >= 1.19
  Other-Modules:
    Paths_HTF
    Test.Framework.Location
    Test.Framework.Preprocessor
  Autogen-modules:
    Paths_HTF
  Default-language:  Haskell2010

Library
  Build-Depends:    Diff >= 0.3,
                    HUnit >= 1.2.5,
                    QuickCheck >= 2.3,
                    aeson >= 0.11,
                    array,
                    base >= 4.10 && < 5,
                    base64-bytestring,
                    bytestring >= 0.9,
                    containers >= 0.5,
                    cpphs >= 1.19,
                    haskell-src,
                    directory >= 1.0,
                    lifted-base >= 0.1,
                    monad-control >= 0.3,
                    mtl >= 1.1,
                    old-time >= 1.0,
                    pretty >= 1.0,
                    process >= 1.0,
                    random >= 1.0,
                    regex-compat >= 0.92,
                    text >= 0.11,
                    time,
                    vector,
                    xmlgen >= 0.6
  if !os(windows)
    Build-Depends:   unix >= 2.4
  Exposed-Modules:
    Test.Framework
    Test.Framework.HUnitWrapper
    Test.Framework.TestManager
    Test.Framework.TestInterface
    Test.Framework.TestTypes
    Test.Framework.TestReporter
    Test.Framework.History
    Test.Framework.CmdlineOptions
    Test.Framework.QuickCheckWrapper
    Test.Framework.BlackBoxTest
    Test.Framework.Location
    Test.Framework.Tutorial
    Test.Framework.Pretty
    Test.Framework.JsonOutput
    Test.Framework.XmlOutput
    Test.Framework.ThreadPool
    Test.Framework.AssertM
    Test.Framework.Colors
    Test.Framework.PrettyHaskell
    Test.Framework.Preprocessor
  Other-Modules:
    Paths_HTF
    Test.Framework.Utils
    Test.Framework.Diff
    Test.Framework.Process
  Autogen-modules:
    Paths_HTF
  Build-tool-depends: cpphs:cpphs >= 1.19
  Default-language:  Haskell2010
  Ghc-Options:
    -W -fwarn-unused-imports -fwarn-unused-binds -fwarn-unused-matches -fwarn-unused-do-bind -fwarn-wrong-do-bind
    -Wcompat

Test-Suite MiscTests
  Main-is:           MiscTest.hs
  Type:              exitcode-stdio-1.0
  Hs-Source-Dirs:    tests
  Build-depends:     HTF,
                     HUnit,
                     base >= 4.10 && < 5,
                     mtl,
                     random
  Build-tool-depends: HTF:htfpp
  Default-language:  Haskell2010

Test-Suite TestHTF
  Main-is:           TestHTF.hs
  Hs-Source-Dirs:    tests, tests/real-bbt
  Type:              exitcode-stdio-1.0
  Build-depends:     HTF,
                     aeson >= 0.11,
                     aeson-pretty,
                     base >= 4.10 && < 5,
                     bytestring >= 0.9,
                     directory >= 1.0,
                     filepath >= 1.1,
                     process >= 1.0,
                     random,
                     regex-compat >= 0.92,
                     template-haskell,
                     temporary >= 1.1,
                     text >= 0.11,
                     unordered-containers >= 0.2
  Build-tool-depends: HTF:htfpp
  Default-language:  Haskell2010
  Other-Modules:
    Foo.A, Foo.B, FailFast, MaxCurTime,
    MaxPrevTime, PrevFactor, SortByPrevTime, UniqTests1, UniqTests2, Quasi,
    Tutorial, Repeat

Test-Suite TestThreadPools
  Main-is:           ThreadPoolTest.hs
  Type:              exitcode-stdio-1.0
  Hs-Source-Dirs:    tests
  Build-depends:     HTF,
                     base >= 4.10 && < 5,
                     mtl,
                     random
  Build-tool-depends: HTF:htfpp
  Default-language:  Haskell2010<|MERGE_RESOLUTION|>--- conflicted
+++ resolved
@@ -1,10 +1,6 @@
 Cabal-Version:    2.0
 Name:             HTF
-<<<<<<< HEAD
 Version:          0.15.0.0
-=======
-Version:          0.14.0.7
->>>>>>> fca0a21f
 License:          LGPL-2.1
 License-File:     LICENSE
 Copyright:        (c) 2005-2015 Stefan Wehr
