<<<<<<< HEAD
* 0.15.0.0
  - Remove macros for assertions, location information is now provided
    via HasCallStack. For most users, this change is backwards compatible.
    However, if you imported Test.Framework qualified, then all assert macros
    where previously in scope unqualified, through macros. In this case, you need to
    import Test.Framework unqualified or qualify all uses of assert macros.
=======
* 0.14.0.7 (2022-03-03)
  - several upper bounds for packages
  - minor improvements
>>>>>>> fca0a21f

* 0.14.0.5 (2021-01-26)
  - make sure htfpp is available before running the tests

* 0.14.0.4 (2021-01-26)
  - fix #99
  - hopefully fix #97

* 0.14.0.2 (2019-11-27)
  - use haskell-src from hackage

* 0.14.0.1 (2019-11-27)
  - find cpphs

* 0.14.0.0 (2019-11-26)
  - support for GHC 8.8
  - fix for performance problem with long strings
    https://github.com/skogsbaer/HTF/issues/85

* 0.13.2.5 (2018-11-06)
  - fix build problem with quickcheck:
        https://github.com/skogsbaer/HTF/issues/70
  - fix some compiler warnings
  - support for GHC 8.6

* 0.13.2.4 (2018-03-31)
  - fix build for ghc 8.4

* 0.13.2.{0,1,2} (2017-08-06)
  - various build and documentation fixes and improvements

* 0.13.1.0 (2015-08-21)
  - resolved compile error with HUnit == 1.3.0.0

* 0.13.0.0 (2015-08-21)
  - use cpphs for lexing (fixes many bugs related to lexing)

* 0.12.2.4 (2015-03-22)
  - fixed bug that caused double quoted strings to appear in the output
    of error messages produced by assertEqual and co.

* 0.12.2.3 (2014-10-27)
  - fixed another lexing bug (issue #45)

* 0.12.2.2 (2014-10-22)
  - fixed lexing bug (some source files were not parsed properly)
  - fixed bug where wrong module name was generated
  - fixed source distribution (not all files were included)

* 0.12.2.1 (2014-10-19)
  - fixed compile error with QuickCheck == 2.6

* 0.12.2.0 (2014-10-18)
  - drop dependency on haskell-src-exts (took too long to compile)
  - only color error counts if they are > 0 (thanks to Matthias Fischmann)

* 0.12.1.0 (2014-09-16)
  - support for haskell-src-exts version 1.16
  - Functor and Applicative instances for AssertBool

* 0.12.0.0 (2014-07-14)
  - support for several new commandline options:
      --history=FILE              Path to the history file. Default: ./.HTF/<ProgramName>.history
      --fail-fast                 Fail and abort test run as soon as the first test fails.
      --sort-by-prev-time         Sort tests ascending by their execution of the previous test run (if available). Default: false
      --max-prev-ms=MILLISECONDS  Do not try to execute tests that had a execution time greater than MILLISECONDS in a previous test run.
      --max-cur-ms=MILLISECONDS   Abort a test that runs more than MILLISECONDS.
      --prev-factor=DOUBLE        Abort a test that runs more than DOUBLE times slower than in a previous run.
      --timeout-is-success        Do not regard a test timeout as an error.
  - potential backward incompatibility: JSON output format changed,
    several new keys were introduced.

* 0.11.3.4 (2014-04-10)
  - completed changelog

* 0.11.3.2 (2014-04-10)
  - fix compile error (issue #34)

* 0.11.3.1 (2014-04-09)
  - fix compile error under GHC 7.4 (fixes #33)

* 0.11.3.0 (2014-04-08)
  - support for generic assertions
  - fixed setDefaultArgs und withQCArgs for quickcheck tests (fixes #30)
  - added assertElem assertion (fixes #27)
  - don't output warning if fallback parsers kick (fixes #32)

* 0.11.2.1 (2014-02-10)
  - fixed compile error under ghc 7.4

* 0.11.2 (2014-02-07)
  - fall-back to poor men's parser if parsing with haskell-src-exts fails

* 0.11.1.0 (2014-01-22)
  - htfpp now lexes input files as text, not as haskell src. This allows
    proper treatment of TH single quotes (fix for #26)
  - more general type for subAssert

* 0.11.0.1 (2013-09-03)
  - support for containers-0.4.* (thanks to M. Snoyman)

* 0.11.0.0 (2013-08-31)
  - fallback to pure Haskell diff if no diff binary found (thanks JP Moresmau)
  - use cabal test feature (thanks Tom Brow)
  - parallel execution of tests
  - bugfix: enable DoAndIfThenElse
  - bugfix: use default fixities for all operators
  - two new assertions for dealing with exceptions: assertThrowsM and assertThrowsSomeM

* 0.10.0.7 (2012-12-07)
  - fixed problem building against Diff 0.1.3

* 0.10.0.6 (2012-12-06)
  - support for Diff 0.2.

* 0.10.0.0 (2012-12-06)
  - machine-readable output: the --json option provides a way for getting
    machine-readable output in a simple JSON-based format
  - support for subAssert (allows abstraction over assertions but keeps error locations)
  - don't depend on unix under Windows
  - added timing information to the output
  - possibility to list all tests
  - several bugfixes, especially related to location information in presence
    of an extra cpp invocation
  - HTF itself now has a test suite
  - removed upper bounds from .cabal files
  - backwards incompatibilities:
    + Test.Framework now longer exports all of Test.Framework.TestManager and
      Test.Framework.BlackBoxTest. For modules that only define tests, no changes
      should be necessary. However, you likely need to adjust your test runner
      module by importing Test.Framework.TestManager and possibly Test.Framework.BlackBoxTest.
    + Some reorganization in Test.Framework.TestManager and related modules, introduction
      of Test.Framework.TestTypes. Usually, your code should not be affected
      by these changes.

* 0.9.0.0 (2012-09-26)
  NOTE: this version is NOT backwards compatible with 0.8.*. The documentation on
  hackage describes what you need to do in order to upgrade.

  - Totally reworked how tests are collected
  - Greatly improved documentation (fixes issue #2)
  - Added assertThrowsIO and similar functions (fixes issue #6)
  - Added htfMain function

* 0.8.2.0 (2012-01-30)
  - Assertions can be run via runTest
  - Support for assertNotEqual
  - Bugfixes

* 0.8.1.1 (2011-11-07)
  - Bugfixes

* 0.8.1.0 (2011-11-07)
  - fixed build dependencies to include process 1.1.*

* 0.8.1.0 (2011-10-01)
  - multi-line diff with pretty-printing
  - bugfixes
  - build support for GHC 7.2.1

* 0.8.0.0 (2011-09-20)
  - support for `--quiet' option to report failures only
  - color support
  - diff support: if an equality assertions fails, HTF shows a diff of
    the expected and the given value
  - more uniform output
  - tests to execute are now given by a regular expression,
    tests to ignored are prefixed with `--not'

* 0.7.1.0 (2011-07-08)
  - support for pending tests and quick check properties
  - support for ignoring certain tests in the argument list of
    Test.Framework.TestManager.runTestWithArgs (simply prefix the
    test names with a '-')

* 0.7.0.1 (2011-05-21)
  - minor fix for the tutorial (thanks to Marnix)

* 0.7.0.0 (2011-01-25)
  - htfpp parses extension from pragmas
  - runTest, runTestWithArgs, runTestWithFilter return an appropriate exit
    code

* 0.6.0.1 (2010-12-05)
  - support for GHC 7, QuickCheck 2.3, containers 0.4 and directory 1.1
    (thanks to David Leuschner)

* 0.6.0.0 (2010-11-12)
  - generalized mtl dependency to accept version 1.1* and 2.0.*.

* 0.5.0.1 (2010-10-11)
  - preprocessor now parses bang patterns

* 0.5.0.0 (2010-10-05)
  - added `--hunit' flag to htfpp. (The `--hunit' flag causes assert-like
    macros to be expanded in a way that is backwards-compatible with the
    corresponding functions of the HUnit library.)
  - Some functions in Test.Framework.HUnitWrapper were renamed in a
    non-backwards compatible way. The assert*P functions are now called
    assert*Pretty, and the function assertSetEqual is now called
    assertListsEqualAsSet

* 0.4.0.0 (2010-09-02)
  - More specific version constraints in .cabal file

* 0.3.5.0 (2010-08-30)
  - Testable instance for lists

* 0.3.4.0 (2010-08-30)
  - htfpp now accepts code subject to preprocessing with cpp<|MERGE_RESOLUTION|>--- conflicted
+++ resolved
@@ -1,15 +1,13 @@
-<<<<<<< HEAD
 * 0.15.0.0
   - Remove macros for assertions, location information is now provided
     via HasCallStack. For most users, this change is backwards compatible.
     However, if you imported Test.Framework qualified, then all assert macros
     where previously in scope unqualified, through macros. In this case, you need to
     import Test.Framework unqualified or qualify all uses of assert macros.
-=======
+
 * 0.14.0.7 (2022-03-03)
   - several upper bounds for packages
   - minor improvements
->>>>>>> fca0a21f
 
 * 0.14.0.5 (2021-01-26)
   - make sure htfpp is available before running the tests
